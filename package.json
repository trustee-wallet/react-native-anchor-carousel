{
  "name": "react-native-anchor-carousel",
<<<<<<< HEAD
  "version": "2.1.0",
=======
  "version": "2.0.0",
>>>>>>> ec4f3762
  "description": "a simple swipeable carousel which anchor two sides",
  "main": "src/index.js",
  "directories": {
    "example": "examples"
  },
  "scripts": {
    "test": "echo \"Error: no test specified\" && exit 1"
  },
  "repository": {
    "type": "git",
    "url": "git+https://github.com/lehoangnam97/react-native-anchor-carousel.git"
  },
  "keywords": [
    "anchor",
    "react",
    "native",
    "swipeable",
    "carousel",
    "horizontal",
    "edge",
    "side",
    "snap",
    "slider",
    "component",
    "ios",
    "android"
  ],
  "author": "Le Hoang Nam",
  "license": "MIT",
  "bugs": {
    "url": "https://github.com/lehoangnam97/react-native-anchor-carousel/issues"
  },
  "homepage": "https://github.com/lehoangnam97/react-native-anchor-carousel#readme",
  "dependencies": {
    "prop-types": "^15.5.10"
  },
  "devDependencies": {
    "prettier": "1.18.2"
  }
}<|MERGE_RESOLUTION|>--- conflicted
+++ resolved
@@ -1,10 +1,6 @@
 {
   "name": "react-native-anchor-carousel",
-<<<<<<< HEAD
-  "version": "2.1.0",
-=======
-  "version": "2.0.0",
->>>>>>> ec4f3762
+  "version": "2.1.0", 
   "description": "a simple swipeable carousel which anchor two sides",
   "main": "src/index.js",
   "directories": {
